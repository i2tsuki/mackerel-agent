--- conflicted
+++ resolved
@@ -5,12 +5,7 @@
 	"fmt"
 	"io/ioutil"
 	"os"
-<<<<<<< HEAD
-=======
-	"os/exec"
 	"path/filepath"
-	"strings"
->>>>>>> 184efb11
 	"time"
 
 	"github.com/mackerelio/mackerel-agent/agent"
@@ -21,44 +16,6 @@
 )
 
 var logger = logging.GetLogger("command")
-
-<<<<<<< HEAD
-=======
-func collectSpecs(specGenerators []spec.Generator) map[string]interface{} {
-	specs := make(map[string]interface{})
-	for _, g := range specGenerators {
-		value, err := g.Generate()
-		if err != nil {
-			logger.Errorf("Failed to collect specs in %T (skip this spec): %s", g, err.Error())
-		}
-		specs[g.Key()] = value
-	}
-	specs["agent-version"] = version.VERSION
-	specs["agent-revision"] = version.GITCOMMIT
-	specs["agent-name"] = version.UserAgent()
-	return specs
-}
-
-func collectInterfaces() []map[string]interface{} {
-	g := &spec.InterfaceGenerator{}
-	value, err := g.Generate()
-	if err != nil {
-		logger.Errorf("Failed to collect interfaces in %T (skip the interfaces): %s", g, err.Error())
-		return nil
-	}
-	return value.([]map[string]interface{})
-}
-
-func getHostname() (string, error) {
-	out, err := exec.Command("uname", "-n").Output()
-
-	if err != nil {
-		return "", err
-	}
-	str := strings.TrimSpace(string(out))
-
-	return str, nil
-}
 
 const idFileName = "id"
 
@@ -94,7 +51,6 @@
 	return nil
 }
 
->>>>>>> 184efb11
 func prepareHost(root string, api *mackerel.API, specGenerators []spec.Generator, roleFullnames []string) (*mackerel.Host, error) {
 	os.Setenv("PATH", "/sbin:/usr/sbin:/bin:/usr/bin:"+os.Getenv("PATH"))
 	os.Setenv("LANG", "C") // prevent changing outputs of some command, e.g. ifconfig.
@@ -217,19 +173,7 @@
 		os.Exit(1)
 	}
 
-<<<<<<< HEAD
-	host, err := prepareHost(config.Root, api, specGenerators(), config.Roles)
-=======
-	specGenerators := []spec.Generator{
-		&spec.KernelGenerator{},
-		&spec.CPUGenerator{},
-		&spec.MemoryGenerator{},
-		&spec.BlockDeviceGenerator{},
-		&spec.FilesystemGenerator{},
-	}
-
-	host, err := prepareHost(conf.Root, api, specGenerators, conf.Roles)
->>>>>>> 184efb11
+	host, err := prepareHost(conf.Root, api, specGenerators(), conf.Roles)
 	if err != nil {
 		logger.Criticalf("Failed to run this agent: %s", err.Error())
 		os.Exit(1)
@@ -237,23 +181,6 @@
 
 	logger.Infof("Start: apibase = %s, hostName = %s, hostId = %s", conf.Apibase, host.Name, host.Id)
 
-<<<<<<< HEAD
-	ag := &agent.Agent{metricsGenerators(config)}
-=======
-	generators := []metrics.Generator{
-		&metrics.Loadavg5Generator{},
-		&metrics.CpuusageGenerator{Interval: 60},
-		&metrics.MemoryGenerator{},
-		&metrics.UptimeGenerator{},
-		&metrics.InterfaceGenerator{Interval: 60},
-		&metrics.DiskGenerator{Interval: 60},
-	}
-
-	for _, pluginConfig := range conf.Plugin["metrics"] {
-		generators = append(generators, &metrics.PluginGenerator{pluginConfig})
-	}
-
-	ag := &agent.Agent{generators}
->>>>>>> 184efb11
+	ag := &agent.Agent{metricsGenerators(conf)}
 	loop(ag, api, host)
 }